import * as es from 'estree'

import { AcornOptions } from './parser/types'
import { Chapter, Language, Variant } from './types'

export const DEFAULT_ECMA_VERSION = 6
export const ACORN_PARSE_OPTIONS: AcornOptions = { ecmaVersion: DEFAULT_ECMA_VERSION }

export const CUT = 'cut' // cut operator for Source 4.3
export const TRY_AGAIN = 'retry' // command for Source 4.3
export const GLOBAL = typeof window === 'undefined' ? global : window
export const NATIVE_STORAGE_ID = 'nativeStorage'
export const MAX_LIST_DISPLAY_LENGTH = 100
export const UNKNOWN_LOCATION: es.SourceLocation = {
  start: {
    line: -1,
    column: -1
  },
  end: {
    line: -1,
    column: -1
  }
}
export const JSSLANG_PROPERTIES = {
  maxExecTime: 1000,
  factorToIncreaseBy: 10
}

export const sourceLanguages: Language[] = [
  { chapter: Chapter.SOURCE_1, variant: Variant.DEFAULT },
  { chapter: Chapter.SOURCE_1, variant: Variant.TYPED },
  { chapter: Chapter.SOURCE_1, variant: Variant.WASM },
  { chapter: Chapter.SOURCE_1, variant: Variant.LAZY },
  { chapter: Chapter.SOURCE_2, variant: Variant.DEFAULT },
  { chapter: Chapter.SOURCE_2, variant: Variant.LAZY },
  { chapter: Chapter.SOURCE_3, variant: Variant.DEFAULT },
  { chapter: Chapter.SOURCE_3, variant: Variant.CONCURRENT },
  { chapter: Chapter.SOURCE_3, variant: Variant.NON_DET },
  { chapter: Chapter.SOURCE_4, variant: Variant.DEFAULT },
<<<<<<< HEAD
  { chapter: Chapter.SOURCE_4, variant: Variant.GPU },
  { chapter: Chapter.SOURCE_4, variant: Variant.WGSL }
]

export const ACORN_PARSE_OPTIONS: Options = { ecmaVersion: 2015 }
=======
  { chapter: Chapter.SOURCE_4, variant: Variant.GPU }
]
>>>>>>> efafb0c3
<|MERGE_RESOLUTION|>--- conflicted
+++ resolved
@@ -37,13 +37,6 @@
   { chapter: Chapter.SOURCE_3, variant: Variant.CONCURRENT },
   { chapter: Chapter.SOURCE_3, variant: Variant.NON_DET },
   { chapter: Chapter.SOURCE_4, variant: Variant.DEFAULT },
-<<<<<<< HEAD
   { chapter: Chapter.SOURCE_4, variant: Variant.GPU },
   { chapter: Chapter.SOURCE_4, variant: Variant.WGSL }
-]
-
-export const ACORN_PARSE_OPTIONS: Options = { ecmaVersion: 2015 }
-=======
-  { chapter: Chapter.SOURCE_4, variant: Variant.GPU }
-]
->>>>>>> efafb0c3
+]